<<<<<<< HEAD
module.exports = {
  retainLines: true,
  compact: true,
  comments: false,
  presets: ['module:metro-react-native-babel-preset'],
  sourceMaps: false,
=======
module.exports = function(api) {
  if (!!api) {
    api.cache(true);
  }
  return {
    presets: ['babel-preset-expo'],
  };
>>>>>>> c909f64e
};<|MERGE_RESOLUTION|>--- conflicted
+++ resolved
@@ -1,17 +1,8 @@
-<<<<<<< HEAD
-module.exports = {
-  retainLines: true,
-  compact: true,
-  comments: false,
-  presets: ['module:metro-react-native-babel-preset'],
-  sourceMaps: false,
-=======
-module.exports = function(api) {
+module.exports = function (api) {
   if (!!api) {
     api.cache(true);
   }
   return {
     presets: ['babel-preset-expo'],
   };
->>>>>>> c909f64e
 };